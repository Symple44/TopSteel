{
  "name": "@erp/types",
  "version": "1.0.0",
  "main": "./dist/index.js",
  "types": "./dist/index.d.ts",
  "exports": {
    ".": {
      "require": "./dist/index.cjs",
      "types": "./dist/index.d.ts",
      "import": "./dist/index.js"
    },
    "./infrastructure": {
      "require": "./dist/infrastructure/index.cjs",
      "types": "./dist/infrastructure/index.d.ts",
      "import": "./dist/infrastructure/index.js"
    },
    "./domains": {
      "require": "./dist/domains/index.cjs",
      "types": "./dist/domains/index.d.ts",
      "import": "./dist/domains/index.js"
    },
    "./ui": {
      "require": "./dist/ui/index.cjs",
      "types": "./dist/ui/index.d.ts",
      "import": "./dist/ui/index.js"
    },
    "./core": {
      "require": "./dist/core/index.cjs",
      "types": "./dist/core/index.d.ts",
      "import": "./dist/core/index.js"
    }
  },
  "files": [
    "dist"
  ],
  "scripts": {
    "build": "tsup",
    "dev": "tsup --watch",
    "lint": "eslint src/",
    "type-check": "tsc --noEmit",
    "test:debug": "node --inspect-brk node_modules/.bin/jest --runInBand",
    "format:check": "prettier --check 'src/**/*.{ts,json}' || echo 'Prettier not configured'",
    "test:coverage": "jest --coverage || echo 'No tests for types package'",
    "test:unit": "jest || echo 'No tests for types package'",
    "test:integration": "echo 'No integration tests for types package'",
    "test:watch": "jest --passWithNoTests --watch",
    "clean": "rimraf dist"
  },
  "devDependencies": {
    "@erp/config": "workspace:*",
<<<<<<< HEAD
    "@typescript-eslint/eslint-plugin": "^8.39.1",
    "@typescript-eslint/parser": "^8.39.0",
    "eslint": "^9.33.0",
=======
    "@typescript-eslint/eslint-plugin": "^8.39.0",
    "@typescript-eslint/parser": "^8.39.1",
    "eslint": "^9.32.0",
>>>>>>> 2dfa5ebf
    "tsc-alias": "^1.8.16",
    "tsup": "^8.5.0",
    "typescript": "^5.9.2"
  },
  "type": "module",
  "dependencies": {
    "@types/react": "^19.1.10",
    "tailwindcss": "^4.1.11"
  },
  "peerDependencies": {
    "react": "^19.1.0"
  }
}<|MERGE_RESOLUTION|>--- conflicted
+++ resolved
@@ -48,22 +48,16 @@
   },
   "devDependencies": {
     "@erp/config": "workspace:*",
-<<<<<<< HEAD
-    "@typescript-eslint/eslint-plugin": "^8.39.1",
-    "@typescript-eslint/parser": "^8.39.0",
-    "eslint": "^9.33.0",
-=======
     "@typescript-eslint/eslint-plugin": "^8.39.0",
     "@typescript-eslint/parser": "^8.39.1",
     "eslint": "^9.32.0",
->>>>>>> 2dfa5ebf
     "tsc-alias": "^1.8.16",
     "tsup": "^8.5.0",
     "typescript": "^5.9.2"
   },
   "type": "module",
   "dependencies": {
-    "@types/react": "^19.1.10",
+    "@types/react": "^19.1.9",
     "tailwindcss": "^4.1.11"
   },
   "peerDependencies": {
