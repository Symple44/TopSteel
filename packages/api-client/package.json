--- conflicted
+++ resolved
@@ -64,13 +64,8 @@
   },
   "devDependencies": {
     "@erp/config": "workspace:*",
-<<<<<<< HEAD
     "@types/node": "^24.2.1",
-    "@typescript-eslint/eslint-plugin": "^8.39.0",
-=======
-    "@types/node": "^24.2.0",
     "@typescript-eslint/eslint-plugin": "^8.39.1",
->>>>>>> 8c9d5200
     "@typescript-eslint/parser": "^8.39.0",
     "eslint": "^9.33.0",
     "rimraf": "^6.0.1",
