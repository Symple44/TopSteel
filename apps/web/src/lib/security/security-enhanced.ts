--- conflicted
+++ resolved
@@ -109,15 +109,9 @@
     feedback: string[]
   } {
     const feedback: string[] = []
-<<<<<<< HEAD
+
     let score = 0
-=======
-<<<<<<< HEAD
-    const _score = 0
-=======
-    let score = 0
->>>>>>> parent of 35f6b21 (.)
->>>>>>> a6f0f373
+
 
     // Longueur
     if (password.length >= 8) score += 20
