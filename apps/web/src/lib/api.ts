--- conflicted
+++ resolved
@@ -179,16 +179,9 @@
         ]
 
         // Application des filtres si fournis
-<<<<<<< HEAD
 
         let filteredProjets = mockProjets
-=======
-<<<<<<< HEAD
-        const _filteredProjets = mockProjets
-=======
-        let filteredProjets = mockProjets
->>>>>>> parent of 35f6b21 (.)
->>>>>>> a6f0f373
+
 
         if (filters) {
           if (filters.statut && filters.statut.length > 0) {
