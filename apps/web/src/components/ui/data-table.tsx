'use client'

import { Button } from '@/components/ui/button'
import {
  DropdownMenu,
  DropdownMenuCheckboxItem,
  DropdownMenuContent,
  DropdownMenuTrigger,
} from '@/components/ui/dropdown-menu'
import { Input } from '@/components/ui/input'
import {
  Table,
  TableBody,
  TableCell,
  TableHead,
  TableHeader,
  TableRow,
} from '@/components/ui/table'
import { AlertTriangle, ChevronDown, Search } from 'lucide-react'
import * as React from 'react'

// ===== TYPES ROBUSTES =====
interface Column {
  key: string
  label: string
  render?: (value: any, item: any) => React.ReactNode
  sortable?: boolean
  required?: boolean
}

interface FilterOption {
  id: string
  title: string
  options: Array<{
    label: string
    value: string
  }>
}

interface DataTableProps {
  data: any[]
  columns: Column[]
  searchableColumns?: string[]
  filterableColumns?: FilterOption[]
  loading?: boolean
  emptyStateMessage?: string
  errorState?: string | null
  onRowClick?: (item: any) => void
}

// ===== GUARDS DE VALIDATION =====
const isValidColumnState = (state: Record<string, boolean | undefined>, key: string): boolean => {
  return Boolean(state[key] ?? true) // Fallback explicite à true
}

const ensureBooleanValue = (value: boolean | undefined): boolean => {
  return value ?? true // Garantit un boolean pour exactOptionalPropertyTypes
}

const safeGetItemValue = (item: any, column: string): string => {
  try {
    return String(item?.[column] ?? '')
  } catch {
    return ''
  }
}

// ===== HOOKS DE GESTION D'ÉTAT ROBUSTES =====
const useDataTableState = (columns: Column[]) => {
  // Initialisation garantie avec tous les états boolean
  const [visibleColumns, setVisibleColumns] = React.useState<Record<string, boolean>>(() => {
    const initialState: Record<string, boolean> = {}

    columns.forEach(col => {
      initialState[col.key] = true // Valeur explicite, pas undefined
    })

    return initialState
  })

  const [searchTerm, setSearchTerm] = React.useState<string>('')
  const [columnFilters, setColumnFilters] = React.useState<Record<string, string[]>>({})

  const toggleColumnVisibility = React.useCallback((columnKey: string) => {
    setVisibleColumns(prev => ({
      ...prev,
      [columnKey]: !ensureBooleanValue(prev[columnKey])
    }))
  }, [])

  const handleColumnFilterChange = React.useCallback((
    columnId: string, 
    value: string, 
    checked: boolean
  ) => {
    setColumnFilters(prev => {
      const current = prev[columnId] ?? []

      if (checked) {
        return { ...prev, [columnId]: [...current, value] }
      } else {
        return { ...prev, [columnId]: current.filter(v => v !== value) }
      }
    })
  }, [])

  return {
    visibleColumns,
    searchTerm,
    columnFilters,
    setSearchTerm,
    toggleColumnVisibility,
    handleColumnFilterChange
  }
}

// ===== LOGIQUE DE FILTRAGE OPTIMISÉE =====
const useFilteredData = (
  data: any[],
  searchTerm: string,
  columnFilters: Record<string, string[]>,
  searchableColumns: string[]
) => {
  return React.useMemo(() => {
    try {
<<<<<<< HEAD

      let filtered = [...data] // Copie pour éviter les mutations

=======
<<<<<<< HEAD
      const _filtered = [...data] // Copie pour éviter les mutations
=======
      let filtered = [...data] // Copie pour éviter les mutations
>>>>>>> parent of 35f6b21 (.)
>>>>>>> a6f0f373

      // Recherche textuelle avec protection
      if (searchTerm.trim() && searchableColumns.length > 0) {
        const normalizedSearch = searchTerm.toLowerCase().trim()

        filtered = filtered.filter(item =>
          searchableColumns.some(column => {
            const value = safeGetItemValue(item, column)

            return value.toLowerCase().includes(normalizedSearch)
          })
        )
      }

      // Filtres par colonnes avec protection
      Object.entries(columnFilters).forEach(([column, values]) => {
        if (Array.isArray(values) && values.length > 0) {
          filtered = filtered.filter(item => {
            const itemValue = safeGetItemValue(item, column)

            return values.includes(itemValue)
          })
        }
      })

      return filtered
    } catch (error) {
      console.error('[DataTable] Erreur lors du filtrage:', error)

      return data // Fallback sur les données originales
    }
  }, [data, searchTerm, columnFilters, searchableColumns])
}

// ===== COMPOSANT PRINCIPAL =====
export function DataTable({
  data = [],
  columns = [],
  searchableColumns = [],
  filterableColumns = [],
  loading = false,
  emptyStateMessage = "Aucun résultat trouvé",
  errorState = null,
  onRowClick
}: DataTableProps) {
  const {
    visibleColumns,
    searchTerm,
    columnFilters,
    setSearchTerm,
    toggleColumnVisibility,
    handleColumnFilterChange
  } = useDataTableState(columns)

  const filteredData = useFilteredData(data, searchTerm, columnFilters, searchableColumns)

  // ===== GESTION DES ÉTATS D'ERREUR =====
  if (errorState) {
    return (
      <div className="flex items-center justify-center p-8 text-destructive">
        <AlertTriangle className="mr-2 h-5 w-5" />
        <span>{errorState}</span>
      </div>
    )
  }

  // ===== GESTION DU LOADING =====
  if (loading) {
    return (
      <div className="space-y-4">
        <div className="h-10 bg-muted rounded animate-pulse" />
        <div className="space-y-2">
          {Array.from({ length: 5 }, (_, i) => (
            <div key={i} className="h-8 bg-muted/50 rounded animate-pulse" />
          ))}
        </div>
      </div>
    )
  }

  // ===== VALIDATION DES PROPS =====
  if (!Array.isArray(data)) {
    console.warn('[DataTable] prop "data" doit être un array')

    return null
  }

  if (!Array.isArray(columns) || columns.length === 0) {
    console.warn('[DataTable] prop "columns" doit être un array non vide')

    return null
  }

  // Colonnes visibles avec protection
  const visibleColumnsArray = columns.filter(column => 
    isValidColumnState(visibleColumns, column.key)
  )

  return (
    <div className="space-y-4">
      {/* ===== BARRE D'OUTILS ===== */}
      <div className="flex items-center justify-between gap-4">
        <div className="flex items-center space-x-2">
          {/* Recherche */}
          {searchableColumns.length > 0 && (
            <div className="relative">
              <Search className="absolute left-2 top-2.5 h-4 w-4 text-muted-foreground" />
              <Input
                placeholder="Rechercher..."
                value={searchTerm}
                onChange={(e) => setSearchTerm(e.target.value)}
                className="pl-8 min-w-64"
              />
            </div>
          )}

          {/* Filtres */}
          {filterableColumns.map((filterColumn) => (
            <DropdownMenu key={filterColumn.id}>
              <DropdownMenuTrigger asChild>
                <Button variant="outline" size="sm">
                  {filterColumn.title}
                  <ChevronDown className="ml-2 h-4 w-4" />
                </Button>
              </DropdownMenuTrigger>
              <DropdownMenuContent>
                {filterColumn.options.map((option) => {
                  const currentFilters = columnFilters[filterColumn.id] ?? []
                  const isChecked = currentFilters.includes(option.value)
                  
                  return (
                    <DropdownMenuCheckboxItem
                      key={option.value}
                      checked={isChecked} // Valeur garantie boolean
                      onCheckedChange={(checked) =>
                        handleColumnFilterChange(filterColumn.id, option.value, checked)
                      }
                    >
                      {option.label}
                    </DropdownMenuCheckboxItem>
                  )
                })}
              </DropdownMenuContent>
            </DropdownMenu>
          ))}
        </div>

        {/* Sélecteur de colonnes */}
        <DropdownMenu>
          <DropdownMenuTrigger asChild>
            <Button variant="outline" size="sm">
              Colonnes ({visibleColumnsArray.length}/{columns.length})
              <ChevronDown className="ml-2 h-4 w-4" />
            </Button>
          </DropdownMenuTrigger>
          <DropdownMenuContent>
            {columns.map((column) => {
              // CORRECTION PRINCIPALE: Garantie que checked est toujours boolean
              const isVisible = ensureBooleanValue(visibleColumns[column.key])
              
              return (
                <DropdownMenuCheckboxItem
                  key={column.key}
                  checked={isVisible} // Type: boolean garanti
                  onCheckedChange={() => toggleColumnVisibility(column.key)}
                >
                  {column.label}
                  {column.required && <span className="text-destructive ml-1">*</span>}
                </DropdownMenuCheckboxItem>
              )
            })}
          </DropdownMenuContent>
        </DropdownMenu>
      </div>

      {/* ===== TABLEAU PRINCIPAL ===== */}
      <div className="rounded-md border">
        <Table>
          <TableHeader>
            <TableRow>
              {visibleColumnsArray.map((column) => (
                <TableHead key={column.key} className="font-medium">
                  {column.label}
                  {column.required && <span className="text-destructive ml-1">*</span>}
                </TableHead>
              ))}
            </TableRow>
          </TableHeader>
          <TableBody>
            {filteredData.length > 0 ? (
              filteredData.map((item, index) => (
                <TableRow 
                  key={item.id ?? `row-${index}`}
                  className={onRowClick ? "cursor-pointer hover:bg-muted/50" : undefined}
                  onClick={() => onRowClick?.(item)}
                >
                  {visibleColumnsArray.map((column) => (
                    <TableCell key={`${column.key}-${index}`}>
                      {column.render 
                        ? column.render(item[column.key], item)
                        : safeGetItemValue(item, column.key) || '-'
                      }
                    </TableCell>
                  ))}
                </TableRow>
              ))
            ) : (
              <TableRow>
                <TableCell 
                  colSpan={visibleColumnsArray.length}
                  className="h-24 text-center text-muted-foreground"
                >
                  {emptyStateMessage}
                </TableCell>
              </TableRow>
            )}
          </TableBody>
        </Table>
      </div>

      {/* ===== INFORMATIONS ===== */}
      {filteredData.length > 0 && (
        <div className="flex items-center justify-between text-sm text-muted-foreground">
          <span>
            {filteredData.length} résultat{filteredData.length > 1 ? 's' : ''} affiché{filteredData.length > 1 ? 's' : ''}
            {filteredData.length !== data.length && ` sur ${data.length} total`}
          </span>
          
          {/* Indicateurs de filtres actifs */}
          {(searchTerm || Object.values(columnFilters).some(f => f.length > 0)) && (
            <div className="flex items-center gap-2">
              <span className="text-xs">Filtres actifs:</span>
              {searchTerm && (
                <span className="px-2 py-1 bg-primary/10 text-primary rounded text-xs">
                  Recherche: "{searchTerm}"
                </span>
              )}
              {Object.entries(columnFilters).map(([column, values]) => 
                values.length > 0 && (
                  <span key={column} className="px-2 py-1 bg-secondary text-secondary-foreground rounded text-xs">
                    {column}: {values.length}
                  </span>
                )
              )}
            </div>
          )}
        </div>
      )}
    </div>
  )
}<|MERGE_RESOLUTION|>--- conflicted
+++ resolved
@@ -123,17 +123,10 @@
 ) => {
   return React.useMemo(() => {
     try {
-<<<<<<< HEAD
 
       let filtered = [...data] // Copie pour éviter les mutations
 
-=======
-<<<<<<< HEAD
-      const _filtered = [...data] // Copie pour éviter les mutations
-=======
-      let filtered = [...data] // Copie pour éviter les mutations
->>>>>>> parent of 35f6b21 (.)
->>>>>>> a6f0f373
+
 
       // Recherche textuelle avec protection
       if (searchTerm.trim() && searchableColumns.length > 0) {
