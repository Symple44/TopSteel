/**
 * 🚀 HOOKS DE PERFORMANCE - TopSteel ERP
 * Hooks dédiés au monitoring et à l'optimisation des performances
 * Fichier: apps/web/src/hooks/performance-hooks.ts
 */
import { useCallback, useEffect, useMemo, useRef, useState } from 'react'
import { shallow } from 'zustand/shallow'

// ===== TYPES =====
interface PerformanceMetric {
  name: string
  duration: number
  timestamp: number
  memory?: number
  renderCount?: number
}

interface SelectorPerformance {
  calls: number
  totalTime: number
  averageTime: number
  maxTime: number
  minTime: number
  errors: number
  lastCall: number
}

interface RenderMetrics {
  componentName: string
  renderCount: number
  lastRender: number
  averageRenderTime: number
  propsChanges: number
}

// ===== HOOK POUR MONITORING DES PERFORMANCES =====
export function usePerformanceMonitor(componentName: string) {
  const metricsRef = useRef<PerformanceMetric[]>([])
  const renderCountRef = useRef(0)
  const lastRenderRef = useRef(performance.now())

  const startMeasure = useCallback((measureName: string) => {
    const startTime = performance.now()
    
    return {
      end: () => {
        const endTime = performance.now()
        const duration = endTime - startTime
        
        const metric: PerformanceMetric = {
          name: `${componentName}.${measureName}`,
          duration,
          timestamp: Date.now(),
          memory: (performance as any).memory?.usedJSHeapSize
        }
        
        metricsRef.current.push(metric)
        
        // Garder seulement les 100 dernières mesures
        if (metricsRef.current.length > 100) {
          metricsRef.current.shift()
        }
        
        // Log si c'est lent
        if (duration > 16) { // Plus de 1 frame à 60fps
          console.warn(`🐌 Opération lente dans ${componentName}.${measureName}: ${duration.toFixed(2)}ms`)
        }
        
        return duration
      }
    }
  }, [componentName])

  const getMetrics = useCallback(() => {
    const now = performance.now()
    const currentRenderTime = now - lastRenderRef.current
    
    renderCountRef.current++
    lastRenderRef.current = now
    
    return {
      componentName,
      renderCount: renderCountRef.current,
      lastRenderTime: currentRenderTime,
      totalMetrics: metricsRef.current.length,
      averageOperationTime: metricsRef.current.length > 0
        ? metricsRef.current.reduce((acc, m) => acc + m.duration, 0) / metricsRef.current.length
        : 0,
      slowOperations: metricsRef.current.filter(m => m.duration > 16).length
    }
  }, [componentName])

  const clearMetrics = useCallback(() => {
    metricsRef.current = []
    renderCountRef.current = 0
  }, [])

  return {
    startMeasure,
    getMetrics,
    clearMetrics,
    metrics: metricsRef.current
  }
}

// ===== HOOK POUR OPTIMISATION DES RE-RENDERS =====
export function useRenderOptimization<T>(
  value: T,
  options: {
    name?: string
    logChanges?: boolean
    equalityFn?: (prev: T, next: T) => boolean
  } = {}
) {
  const { name = 'unknown', logChanges = false, equalityFn = shallow } = options
  
  const prevValueRef = useRef<T>(value)
  const renderCountRef = useRef(0)
  const changesRef = useRef<Array<{ timestamp: number; reason: string }>>([])

  const hasChanged = useMemo(() => {
    const changed = !equalityFn(prevValueRef.current, value)
    
    if (changed) {
      const changeInfo = {
        timestamp: Date.now(),
        reason: `Value changed in ${name}`
      }

      changesRef.current.push(changeInfo)
      
      // Garder seulement les 50 derniers changements
      if (changesRef.current.length > 50) {
        changesRef.current.shift()
      }
      
      if (logChanges) {
        console.log(`🔄 Re-render causé par changement dans ${name}`, {
          previous: prevValueRef.current,
          current: value,
          renderCount: renderCountRef.current + 1
        })
      }
    }
    
    prevValueRef.current = value
    renderCountRef.current++
    
    return changed
  }, [value, name, logChanges, equalityFn])

  const getOptimizationStats = useCallback(() => ({
    name,
    renderCount: renderCountRef.current,
    changeCount: changesRef.current.length,
    lastChange: changesRef.current[changesRef.current.length - 1],
    unnecessaryRenders: Math.max(0, renderCountRef.current - changesRef.current.length),
    optimizationRatio: changesRef.current.length > 0 
      ? (changesRef.current.length / renderCountRef.current) * 100 
      : 100
  }), [name])

  return {
    hasChanged,
    renderCount: renderCountRef.current,
    getOptimizationStats
  }
}

// ===== HOOK POUR DEBOUNCE OPTIMISÉ =====
export function useOptimizedDebounce<T>(
  value: T,
  delay: number,
  options: {
    leading?: boolean
    trailing?: boolean
    maxWait?: number
    equalityFn?: (prev: T, next: T) => boolean
  } = {}
) {
  const { leading = false, trailing = true, maxWait, equalityFn = Object.is } = options
  
  const [debouncedValue, setDebouncedValue] = useState(value)
  const timeoutRef = useRef<ReturnType<typeof setTimeout> | null>(null)
  const maxTimeoutRef = useRef<ReturnType<typeof setTimeout> | null>(null)
  const lastCallTimeRef = useRef(0)
  const lastValueRef = useRef(value)

  useEffect(() => {
    // Ne pas debouncer si la valeur n'a pas changé
    if (equalityFn(lastValueRef.current, value)) {
      return
    }

    const now = Date.now()

    lastCallTimeRef.current = now
    lastValueRef.current = value

    // Exécution immédiate (leading edge)
    if (leading && !timeoutRef.current) {
      setDebouncedValue(value)
    }

    // Nettoyer les timeouts existants
    if (timeoutRef.current) {
      clearTimeout(timeoutRef.current)
    }

    // Timeout pour trailing edge
    if (trailing) {
      timeoutRef.current = setTimeout(() => {
        setDebouncedValue(value)
        timeoutRef.current = null
        
        if (maxTimeoutRef.current) {
          clearTimeout(maxTimeoutRef.current)
          maxTimeoutRef.current = null
        }
      }, delay)
    }

    // MaxWait timeout
    if (maxWait && !maxTimeoutRef.current) {
      maxTimeoutRef.current = setTimeout(() => {
        setDebouncedValue(value)
        
        if (timeoutRef.current) {
          clearTimeout(timeoutRef.current)
          timeoutRef.current = null
        }
        maxTimeoutRef.current = null
      }, maxWait)
    }

    return () => {
      if (timeoutRef.current) {
        clearTimeout(timeoutRef.current)
      }
      if (maxTimeoutRef.current) {
        clearTimeout(maxTimeoutRef.current)
      }
    }
  }, [value, delay, leading, trailing, maxWait, equalityFn])

  const cancel = useCallback(() => {
    if (timeoutRef.current) {
      clearTimeout(timeoutRef.current)
      timeoutRef.current = null
    }
    if (maxTimeoutRef.current) {
      clearTimeout(maxTimeoutRef.current)
      maxTimeoutRef.current = null
    }
  }, [])

  const flush = useCallback(() => {
    cancel()
    setDebouncedValue(lastValueRef.current)
  }, [cancel])

  return {
    debouncedValue,
    cancel,
    flush,
    isPending: !!timeoutRef.current
  }
}

// ===== HOOK POUR CACHE INTELLIGENT =====
export function useIntelligentCache<K, V>(
  options: {
    maxSize?: number
    ttl?: number
    onEvict?: (key: K, value: V) => void
  } = {}
) {
  const { maxSize = 100, ttl = 300000, onEvict } = options // 5 minutes par défaut
  
  const cacheRef = useRef(new Map<K, { 
    value: V
    timestamp: number
    hitCount: number
    lastAccess: number
  }>())
  const [cacheSize, setCacheSize] = useState(0)

  const get = useCallback((key: K): V | undefined => {
    const cache = cacheRef.current
    const entry = cache.get(key)
    
    if (!entry) return undefined
    
    const now = Date.now()
    
    // Vérifier la validité du cache
    if (ttl && (now - entry.timestamp) > ttl) {
      cache.delete(key)
      setCacheSize(cache.size)

      return undefined
    }
    
    // Mettre à jour les statistiques d'accès
    entry.hitCount++
    entry.lastAccess = now
    
    return entry.value
  }, [ttl])

  const set = useCallback((key: K, value: V): void => {
    const cache = cacheRef.current
    const now = Date.now()
    
    // Supprimer l'ancienne entrée si elle existe
    const existingEntry = cache.get(key)

    if (existingEntry && onEvict) {
      onEvict(key, existingEntry.value)
    }
    
    // Vérifier la taille du cache
    if (cache.size >= maxSize && !cache.has(key)) {
      // Éviction LRU (Least Recently Used)
      let lruKey: K | undefined
<<<<<<< HEAD

      let lruTime = Infinity

=======
<<<<<<< HEAD
      const _lruTime = Infinity
=======
      let lruTime = Infinity
>>>>>>> parent of 35f6b21 (.)
>>>>>>> a6f0f373
      
      for (const [k, entry] of cache.entries()) {
        if (entry.lastAccess < lruTime) {
          lruTime = entry.lastAccess
          lruKey = k
        }
      }
      
      if (lruKey !== undefined) {
        const evictedEntry = cache.get(lruKey)

        cache.delete(lruKey)
        if (evictedEntry && onEvict) {
          onEvict(lruKey, evictedEntry.value)
        }
      }
    }
    
    // Ajouter la nouvelle entrée
    cache.set(key, {
      value,
      timestamp: now,
      hitCount: 0,
      lastAccess: now
    })
    
    setCacheSize(cache.size)
  }, [maxSize, onEvict])

  const remove = useCallback((key: K): boolean => {
    const cache = cacheRef.current
    const entry = cache.get(key)
    const deleted = cache.delete(key)
    
    if (deleted && entry && onEvict) {
      onEvict(key, entry.value)
    }
    
    setCacheSize(cache.size)

    return deleted
  }, [onEvict])

  const clear = useCallback(() => {
    const cache = cacheRef.current
    
    if (onEvict) {
      for (const [key, entry] of cache.entries()) {
        onEvict(key, entry.value)
      }
    }
    
    cache.clear()
    setCacheSize(0)
  }, [onEvict])

<<<<<<< HEAD
    const getStats = useCallback(() => {
=======
<<<<<<< HEAD
  const _getStats = useCallback(() => {
    const _cache = cacheRef.current
    const _now = Date.now()
    const _totalHits = 0
    const _expiredEntries = 0
=======
  const getStats = useCallback(() => {
>>>>>>> a6f0f373
    const cache = cacheRef.current
    const now = Date.now()
    let totalHits = 0
    let expiredEntries = 0
<<<<<<< HEAD

=======
>>>>>>> parent of 35f6b21 (.)
>>>>>>> a6f0f373
    
    for (const entry of cache.values()) {
      totalHits += entry.hitCount
      if (ttl && (now - entry.timestamp) > ttl) {
        expiredEntries++
      }
    }
    
    return {
      size: cache.size,
      maxSize,
      totalHits,
      expiredEntries,
      hitRate: cache.size > 0 ? totalHits / cache.size : 0
    }
  }, [maxSize, ttl])

  // Nettoyage automatique des entrées expirées
  useEffect(() => {
    if (!ttl) return
    
    const interval = setInterval(() => {
      const cache = cacheRef.current
      const now = Date.now()
      const keysToDelete: K[] = []
      
      for (const [key, entry] of cache.entries()) {
        if ((now - entry.timestamp) > ttl) {
          keysToDelete.push(key)
        }
      }
      
      for (const key of keysToDelete) {
        const entry = cache.get(key)

        cache.delete(key)
        if (entry && onEvict) {
          onEvict(key, entry.value)
        }
      }
      
      if (keysToDelete.length > 0) {
        setCacheSize(cache.size)
      }
    }, Math.min(ttl / 4, 60000)) // Nettoyer au maximum toutes les minutes
    
    return () => clearInterval(interval)
  }, [ttl, onEvict])

  return {
    get,
    set,
    remove,
    clear,
    size: cacheSize,
    getStats
  }
}

// ===== HOOK POUR MONITORING DES SÉLECTEURS ZUSTAND =====
export function useSelectorPerformanceMonitor() {
  const metricsRef = useRef<Map<string, SelectorPerformance>>(new Map())

  const wrapSelector = useCallback(<T, R>(
    name: string,
    selector: (state: T) => R
  ) => {
    return (state: T): R => {
      const start = performance.now()
      
      try {
        const result = selector(state)
        const duration = performance.now() - start
        
        const metrics = metricsRef.current.get(name) || {
          calls: 0,
          totalTime: 0,
          averageTime: 0,
          maxTime: 0,
          minTime: Infinity,
          errors: 0,
          lastCall: 0
        }
        
        metrics.calls++
        metrics.totalTime += duration
        metrics.averageTime = metrics.totalTime / metrics.calls
        metrics.maxTime = Math.max(metrics.maxTime, duration)
        metrics.minTime = Math.min(metrics.minTime, duration)
        metrics.lastCall = Date.now()
        
        metricsRef.current.set(name, metrics)
        
        // Log si c'est lent
        if (duration > 1) {
          console.warn(`🐌 Sélecteur lent "${name}": ${duration.toFixed(2)}ms`)
        }
        
        return result
      } catch (error) {
        const metrics = metricsRef.current.get(name) || {
          calls: 0,
          totalTime: 0,
          averageTime: 0,
          maxTime: 0,
          minTime: Infinity,
          errors: 0,
          lastCall: 0
        }
        
        metrics.errors++
        metricsRef.current.set(name, metrics)
        
        console.error(`❌ Erreur dans le sélecteur "${name}":`, error)
        throw error
      }
    }
  }, [])

  const getMetrics = useCallback((name?: string) => {
    if (name) {
      return metricsRef.current.get(name) || null
    }
    
    return Object.fromEntries(metricsRef.current.entries())
  }, [])

  const getTopSlowSelectors = useCallback((limit = 5) => {
    return Array.from(metricsRef.current.entries())
      .sort(([, a], [, b]) => b.averageTime - a.averageTime)
      .slice(0, limit)
      .map(([name, metrics]) => ({ name, ...metrics }))
  }, [])

  const clearMetrics = useCallback(() => {
    metricsRef.current.clear()
  }, [])

  return {
    wrapSelector,
    getMetrics,
    getTopSlowSelectors,
    clearMetrics
  }
}

// ===== HOOK POUR DÉTECTION DES FUITES MÉMOIRE =====
export function useMemoryLeakDetector(componentName: string) {
  const mountTimeRef = useRef(Date.now())
  const memorySnapshotsRef = useRef<Array<{ timestamp: number; memory: number }>>([])

  useEffect(() => {
    const interval = setInterval(() => {
      if ((performance as any).memory) {
        const memoryUsage = (performance as any).memory.usedJSHeapSize
        
        memorySnapshotsRef.current.push({
          timestamp: Date.now(),
          memory: memoryUsage
        })
        
        // Garder seulement les mesures des 5 dernières minutes
        const fiveMinutesAgo = Date.now() - 300000

        memorySnapshotsRef.current = memorySnapshotsRef.current.filter(
          snapshot => snapshot.timestamp > fiveMinutesAgo
        )
        
        // Détecter une croissance anormale de la mémoire
        if (memorySnapshotsRef.current.length >= 10) {
          const recent = memorySnapshotsRef.current.slice(-10)
          const growth = recent[recent.length - 1].memory - recent[0].memory
          
          if (growth > 50 * 1024 * 1024) { // 50MB de croissance
            console.warn(`🚨 Fuite mémoire potentielle détectée dans ${componentName}: +${(growth / 1024 / 1024).toFixed(2)}MB`)
          }
        }
      }
    }, 10000) // Vérifier toutes les 10 secondes
    
    return () => clearInterval(interval)
  }, [componentName])

  const getMemoryStats = useCallback(() => {
    if (memorySnapshotsRef.current.length === 0) return null
    
    const latest = memorySnapshotsRef.current[memorySnapshotsRef.current.length - 1]
    const oldest = memorySnapshotsRef.current[0]
    const growth = latest.memory - oldest.memory
    
    return {
      componentName,
      currentMemory: latest.memory,
      memoryGrowth: growth,
      uptime: Date.now() - mountTimeRef.current,
      snapshots: memorySnapshotsRef.current.length
    }
  }, [componentName])

  return { getMemoryStats }
}

// ===== EXPORTATIONS =====
export type {
<<<<<<< HEAD
  PerformanceMetric, RenderMetrics, SelectorPerformance
}
=======
    PerformanceMetric, RenderMetrics, SelectorPerformance
}
>>>>>>> a6f0f373
<|MERGE_RESOLUTION|>--- conflicted
+++ resolved
@@ -323,17 +323,9 @@
     if (cache.size >= maxSize && !cache.has(key)) {
       // Éviction LRU (Least Recently Used)
       let lruKey: K | undefined
-<<<<<<< HEAD
 
       let lruTime = Infinity
 
-=======
-<<<<<<< HEAD
-      const _lruTime = Infinity
-=======
-      let lruTime = Infinity
->>>>>>> parent of 35f6b21 (.)
->>>>>>> a6f0f373
       
       for (const [k, entry] of cache.entries()) {
         if (entry.lastAccess < lruTime) {
@@ -390,27 +382,15 @@
     setCacheSize(0)
   }, [onEvict])
 
-<<<<<<< HEAD
-    const getStats = useCallback(() => {
-=======
-<<<<<<< HEAD
-  const _getStats = useCallback(() => {
-    const _cache = cacheRef.current
-    const _now = Date.now()
-    const _totalHits = 0
-    const _expiredEntries = 0
-=======
+
   const getStats = useCallback(() => {
->>>>>>> a6f0f373
     const cache = cacheRef.current
     const now = Date.now()
     let totalHits = 0
     let expiredEntries = 0
-<<<<<<< HEAD
-
-=======
->>>>>>> parent of 35f6b21 (.)
->>>>>>> a6f0f373
+
+
+
     
     for (const entry of cache.values()) {
       totalHits += entry.hitCount
@@ -615,10 +595,5 @@
 
 // ===== EXPORTATIONS =====
 export type {
-<<<<<<< HEAD
   PerformanceMetric, RenderMetrics, SelectorPerformance
 }
-=======
-    PerformanceMetric, RenderMetrics, SelectorPerformance
-}
->>>>>>> a6f0f373
